--- conflicted
+++ resolved
@@ -28,9 +28,9 @@
 
 try:
     import yaml
-    NO_YAML=False
+    NO_YAML = False
 except ImportError:
-    NO_YAML=True
+    NO_YAML = True
 
 from base64 import b64encode, b64decode
 from boto.dynamodb2.exceptions import ConditionalCheckFailedException
@@ -330,10 +330,9 @@
     parsers[action].set_defaults(action=action)
 
     action = 'getall'
-<<<<<<< HEAD
     parsers[action] = subparsers.add_parser(action,
                                             help="Get all credentials from "
-                                            " the store")
+                                            "the store")
     parsers[action].add_argument("context", type=key_value_pair,
                                  action=KeyValueToDictionary, nargs='*',
                                  help="encryption context key/value pairs "
@@ -343,15 +342,10 @@
                                  help="Get a specific version of the "
                                  "credential (defaults to the latest version)")
     parsers[action].add_argument("-f", "--format", default="json",
-                                 choices=["json", "yaml", "csv"],
-                                 help="Output format. json(default), yaml "
-                                 "or csv.")
-=======
-    parsers[action] = subparsers.add_parser(action, help='Get all credentials from the store')
-    parsers[action].add_argument("context", type=key_value_pair, action=KeyValueToDictionary, nargs='*', help="encryption context key/value pairs associated with the credential in the form of \"key=value\"")
-    parsers[action].add_argument("-v", "--version", default="", help="Get a specific version of the credential (defaults to the latest version).")
-    parsers[action].add_argument("-f", "--format", default="json", choices=["json", "csv"] + ([] if NO_YAML else ["yaml"]), help="Output format. json(default) " + ("" if NO_YAML else "yaml ") + "or csv.")
->>>>>>> 476d671d
+                                 choices=["json", "csv"] +
+                                 ([] if NO_YAML else ["yaml"]),
+                                 help="Output format. json(default) " +
+                                 ("" if NO_YAML else "yaml ") + "or csv.")
     parsers[action].set_defaults(action=action)
 
     action = 'list'
